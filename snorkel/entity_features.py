--- conflicted
+++ resolved
@@ -201,11 +201,10 @@
                     yield u"CHAR_DIFF_[%s]" % (span1.char_start - span2.char_start)
                     if span1.parent == span2.parent:
                         yield u"SAME_PHRASE"
-<<<<<<< HEAD
         else:
             if span1.parent.cell is not None and span2.parent.cell is not None:
-                row_diff = span1.parent.row_num - span2.parent.row_num
-                col_diff = span1.parent.col_num - span2.parent.col_num
+                row_diff = min_row_diff(span1.parent, span2.parent, absolute=False) 
+                col_diff = min_col_diff(span1.parent, span2.parent, absolute=False)
                 yield u"DIFF_TABLE_ROW_DIFF_[%s]" % row_diff
                 yield u"DIFF_TABLE_COL_DIFF_[%s]" % col_diff
                 yield u"DIFF_TABLE_MANHATTAN_DIST_[%s]" % str(abs(row_diff) + abs(col_diff))
@@ -248,13 +247,4 @@
         v_aligned = True
         yield 'CENTER_ALIGNED'
 
-    if v_aligned: yield 'X_ALIGNED'
-=======
-        # else:
-        #     if span1.parent.cell is not None and span2.parent.cell is not None:
-        #         row_diff = ?
-        #         col_diff = ?
-        #         yield u"DIFF_TABLE_ROW_DIFF_[%s]" % row_diff
-        #         yield u"DIFF_TABLE_COL_DIFF_[%s]" % col_diff
-        #         yield u"DIFF_TABLE_MANHATTAN_DIST_[%s]" % str(abs(row_diff) + abs(col_diff))
->>>>>>> 9c04b0ba
+    if v_aligned: yield 'X_ALIGNED'