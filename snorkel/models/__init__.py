"""
Subpackage for all built-in Snorkel data models.

To ensure correct behavior, this subpackage should always be treated as a single module (with one exception
described below). This rule means that all data models should be imported from this subpackage,
not directly from individual submodules. For example, the correct way to import the Corpus class is
>>> from snorkel.models import Corpus

The only exception is importing SnorkelBase or other classes in order to extend Snorkel's data models.
To ensure that any additional data models are included in the storage backend, these must be imported
and the extending subtypes defined before importing `snorkel.models`. For example, the correct way to
define a new type of Context is
>>> from snorkel.models.context import Context
>>> from sqlalchemy import Column, String, ForeignKey
>>>
>>> class NewType(Context):
>>>     # Declares name for storage table
>>>     __tablename__ = 'newtype'
>>>     # Connects NewType records to generic Context records
>>>     id = Column(String, ForeignKey('context.id'))
>>>
>>>     # Polymorphism information for SQLAlchemy
>>>     __mapper_args__ = {
>>>         'polymorphic_identity': 'newtype',
>>>     }
>>>
>>>     # Rest of class definition here
>>>
>>> # The entire storage schema, including NewType, can now be initialized with the following import
>>> import snorkel.models
"""
from .meta import SnorkelBase, SnorkelSession, snorkel_engine, snorkel_postgres
<<<<<<< HEAD
from .context import Context, Corpus, Document, Sentence, Table, Cell, Phrase
from .candidate import Candidate, Ngram, NgramPair, CandidateSet
=======
from .context import Context, Corpus, Document, Sentence
from .candidate import Candidate, TemporarySpan, Span, SpanPair, CandidateSet
>>>>>>> 7fc9e660

# This call must be performed after all classes that extend SnorkelBase are
# declared to ensure the storage schema is initialized
SnorkelBase.metadata.create_all(snorkel_engine)<|MERGE_RESOLUTION|>--- conflicted
+++ resolved
@@ -30,13 +30,8 @@
 >>> import snorkel.models
 """
 from .meta import SnorkelBase, SnorkelSession, snorkel_engine, snorkel_postgres
-<<<<<<< HEAD
 from .context import Context, Corpus, Document, Sentence, Table, Cell, Phrase
-from .candidate import Candidate, Ngram, NgramPair, CandidateSet
-=======
-from .context import Context, Corpus, Document, Sentence
 from .candidate import Candidate, TemporarySpan, Span, SpanPair, CandidateSet
->>>>>>> 7fc9e660
 
 # This call must be performed after all classes that extend SnorkelBase are
 # declared to ensure the storage schema is initialized
