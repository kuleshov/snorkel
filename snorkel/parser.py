# -*- coding: utf-8 -*-

import atexit
import glob
import json
import os
import re
import requests
import signal
import sys
import warnings
import numpy as np
import re
from bs4 import BeautifulSoup
from collections import namedtuple, defaultdict
from subprocess import Popen
import lxml.etree as et
from itertools import chain

id_attrs        = ['id', 'doc_id', 'doc_name']
sentence_attrs  = id_attrs + ['sent_id', 'words', 'lemmas', 'poses', 'dep_parents', 'dep_labels', 'char_offsets', 'text']
table_attrs     = id_attrs + ['table_id', 'cells', 'xhtml'] # 'title', 'caption'
cell_attrs      = sentence_attrs + ['table_id', 'cell_id', 'row_num', 'col_num', \
                  'html_tag', 'html_attrs', 'html_anc_tags', 'html_anc_attrs']

Document = namedtuple('Document', ['id', 'file', 'text', 'attribs'])
Sentence = namedtuple('Sentence', sentence_attrs)
Table    = namedtuple('Table', table_attrs)
Cell     = namedtuple('Cell', cell_attrs)

class DocParser:
    """Parse a file or directory of files into a set of Document objects."""
    def __init__(self, path):
        self.path = path

    def parse(self):
        """
        Parse a file or directory of files into a set of Document objects.

        - Input: A file or directory path.
        - Output: A set of Document objects, which at least have a _text_ attribute,
                  and possibly a dictionary of other attributes.
        """
        seen_ids = set()
        for fp in self._get_files():
            file_name = os.path.basename(fp)
            if self._can_read(file_name):
                for doc in self.parse_file(fp, file_name):

                    # Check for null or non-unique docid
                    if doc.id is None or doc.id in seen_ids:
                        raise ValueError("Documents must have unique, non-null ids!")
                    else:
                        seen_ids.add(doc.id)
                        yield doc

    def parse_file(self, fp, file_name):
        raise NotImplementedError()

    def _can_read(self, fpath):
        return True

    def _get_files(self):
        if os.path.isfile(self.path):
            fpaths = [self.path]
        elif os.path.isdir(self.path):
            fpaths = [os.path.join(self.path, f) for f in os.listdir(self.path)]
        else:
            fpaths = glob.glob(self.path)
        if len(fpaths) > 0:
            return fpaths
        else:
            raise IOError("File or directory not found: %s" % (self.path,))


class TextDocParser(DocParser):
    """Simple parsing of raw text files, assuming one document per file"""
    def parse_file(self, fp, file_name):
        with open(fp, 'rb') as f:
            id = re.sub(r'\..*$', '', os.path.basename(fp))
            yield Document(id=id, file=file_name, text=f.read(), attribs={})

class HTMLDocParser(DocParser):
    """Simple parsing of raw HTML files, assuming one document per file"""
    def parse_file(self, fp, file_name):
        with open(fp, 'rb') as f:
            html = BeautifulSoup(f, 'lxml')
            txt = filter(self._cleaner, html.findAll(text=True))
            txt = ' '.join(self._strip_special(s) for s in txt if s != '\n')
            id = re.sub(r'\..*$', '', os.path.basename(fp))
            yield Document(id=id, file=file_name, text=txt, attribs={})

    def _can_read(self, fpath):
        return fpath.endswith('.html')

    def _cleaner(self, s):
        if s.parent.name in ['style', 'script', '[document]', 'head', 'title']:
            return False
        elif re.match('<!--.*-->', unicode(s)):
            return False
        return True

    def _strip_special(self, s):
        return (''.join(c for c in s if ord(c) < 128)).encode('ascii','ignore')


class XMLDocParser(DocParser):
    """
    Parse an XML file or directory of XML files into a set of Document objects.

    Use XPath queries to specify a _document_ object, and then for each document,
    a set of _text_ sections and an _id_.

    **Note: Include the full document XML etree in the attribs dict with keep_xml_tree=True**
    """
    def __init__(self, path, doc='.//document', text='./text/text()', id='./id/text()',
                    keep_xml_tree=False):
        self.path = path
        self.doc = doc
        self.text = text
        self.id = id
        self.keep_xml_tree = keep_xml_tree

    def parse_file(self, f, file_name):
        for i,doc in enumerate(et.parse(f).xpath(self.doc)):
            text = '\n'.join(filter(lambda t : t is not None, doc.xpath(self.text)))
            ids = doc.xpath(self.id)
            id = ids[0] if len(ids) > 0 else None
            attribs = {'root':doc} if self.keep_xml_tree else {}
            yield Document(id=str(id), file=str(file_name), text=str(text), attribs=attribs)

    def _can_read(self, fpath):
        return fpath.endswith('.xml')


class SentenceParser:
    def __init__(self, tok_whitespace=False):
        # http://stanfordnlp.github.io/CoreNLP/corenlp-server.html
        # Spawn a StanfordCoreNLPServer process that accepts parsing requests at an HTTP port.
        # Kill it when python exits.
        # This makes sure that we load the models only once.
        # In addition, it appears that StanfordCoreNLPServer loads only required models on demand.
        # So it doesn't load e.g. coref models and the total (on-demand) initialization takes only 7 sec.
        self.port = 12345
	self.tok_whitespace = tok_whitespace
        loc = os.path.join(os.environ['SNORKELHOME'], 'parser')
        cmd = ['java -Xmx4g -cp "%s/*" edu.stanford.nlp.pipeline.StanfordCoreNLPServer --port %d > /dev/null' % (loc, self.port)]
        self.server_pid = Popen(cmd, shell=True).pid
        atexit.register(self._kill_pserver)
        props = "\"tokenize.whitespace\": \"true\"," if self.tok_whitespace else ""
        self.endpoint = 'http://127.0.0.1:%d/?properties={%s"annotators": "tokenize,ssplit,pos,lemma,depparse", "outputFormat": "json"}' % (self.port, props)

        # Following enables retries to cope with CoreNLP server boot-up latency
        # See: http://stackoverflow.com/a/35504626
        from requests.packages.urllib3.util.retry import Retry
        from requests.adapters import HTTPAdapter
        self.requests_session = requests.Session()
        retries = Retry(total=None,
                        connect=20,
                        read=0,
                        backoff_factor=0.1,
                        status_forcelist=[ 500, 502, 503, 504 ])
        self.requests_session.mount('http://', HTTPAdapter(max_retries=retries))


    def _kill_pserver(self):
        if self.server_pid is not None:
            try:
              os.kill(self.server_pid, signal.SIGTERM)
            except:
              sys.stderr.write('Could not kill CoreNLP server. Might already got killt...\n')

    def parse(self, s, doc_id=None, doc_name=None):
        """Parse a raw document as a string into a list of sentences"""
        if len(s.strip()) == 0:
            return
        if isinstance(s, unicode):
          s = s.encode('utf-8')
        resp = self.requests_session.post(self.endpoint, data=s, allow_redirects=True)
        s = s.decode('utf-8')
        content = resp.content.strip()
        if content.startswith("Request is too long") or content.startswith("CoreNLP request timed out"):
          raise ValueError("File {} too long. Max character count is 100K".format(doc_id))
        blocks = json.loads(content, strict=False)['sentences']
        sent_id = 0
        for block in blocks:
            parts = defaultdict(list)
            dep_order, dep_par, dep_lab = [], [], []
            for tok, deps in zip(block['tokens'], block['basic-dependencies']):
                parts['words'].append(tok['word'])
                parts['lemmas'].append(tok['lemma'])
                parts['poses'].append(tok['pos'])
                parts['char_offsets'].append(tok['characterOffsetBegin'])
                dep_par.append(deps['governor'])
                dep_lab.append(deps['dep'])
                dep_order.append(deps['dependent'])
            parts['dep_parents'] = sort_X_on_Y(dep_par, dep_order)
            parts['dep_labels'] = sort_X_on_Y(dep_lab, dep_order)
            parts['sent_id'] = sent_id
            parts['doc_id'] = doc_id
            parts['text'] = s[block['tokens'][0]['characterOffsetBegin'] :
                                block['tokens'][-1]['characterOffsetEnd']]
            parts['doc_name'] = doc_name
            parts['id'] = "%s-%s" % (parts['doc_id'], parts['sent_id'])
            sent = Sentence(**parts)
            sent_id += 1
            yield sent

    def parse_docs(self, docs):
        """Parse a list of Document objects into a list of pre-processed Sentences."""
        sents = []
        for doc in docs:
            for sent in self.parse(doc.text, doc.id, doc.file):
                sents.append(sent)
        return sents

<<<<<<< HEAD
class HTMLParser(DocParser):
    """Simple parsing of raw HTML tables"""

    def parse_file(self, fp, file_name):
        with open(fp, 'r') as f:
            soup = BeautifulSoup(f, 'xml')
            for doc_id, text in enumerate(soup.find_all('html')):
                yield Document(id=doc_id, file=file_name, text=unicode(text), attribs=None)

class TableParser(SentenceParser):

    def parse_table(self, table, table_id=None, doc_id=None, doc_name=None):
        cells = []
        cell_id = 0
        for row_num, row in enumerate(table.find_all('tr')):
            ancestors = [(row.name, row.attrs.items())] + [(ancestor.name, ancestor.attrs.items()) for ancestor in row.parents if ancestor is not None][:-2]
            (tags, attrs) = zip(*ancestors)
            html_anc_tags = tags
            html_anc_attrs = [a[0]+"="+a[1] for a in chain.from_iterable(attrs)]
            for col_num, cell in enumerate(row.children):
                if cell.name in ['th','td']:
                    for sent in self.parse(cell.get_text(strip=True), doc_id, doc_name):
                        parts = sent._asdict()
                        parts['id'] = "%s-%s-%s" % (doc_id, table_id, cell_id)
                        parts['doc_id'] = doc_id
                        parts['table_id'] = table_id
                        parts['sent_id'] = table_id # TEMPORARY! Refactor to just have context_id
                        parts['cell_id'] = cell_id
                        parts['doc_name'] = doc_name
                        parts['row_num'] = row_num
                        parts['col_num'] = col_num
                        parts['html_tag'] = cell.name
                        parts['html_attrs'] = [a[0]+"="+a[1] for a in cell.attrs]
                        parts['html_anc_tags'] = html_anc_tags
                        parts['html_anc_attrs'] = html_anc_attrs
                        cells.append(Cell(**parts))
                    cell['cell_id'] = cell_id
                    cell_id += 1
        id = "%s-%s" % (doc_id, table_id)
        return Table(id, doc_id, doc_name, table_id, cells, table)

    def parse_docs(self, docs):
        """Parse a list of Document objects into a list of pre-processed Tables."""
        tables = []
        for doc in docs:
            soup = BeautifulSoup(doc.text, 'xml')
            for table_id, table in enumerate(soup.find_all('table')):
                tables.append(self.parse_table(table, table_id=table_id, doc_id=doc.id, doc_name=doc.file))
        return tables

=======
>>>>>>> 0e9e11da
def sort_X_on_Y(X, Y):
    return [x for (y,x) in sorted(zip(Y,X), key=lambda t : t[0])]

def corenlp_cleaner(words):
  d = {'-RRB-': ')', '-LRB-': '(', '-RCB-': '}', '-LCB-': '{',
       '-RSB-': ']', '-LSB-': '['}
  return map(lambda w: d[w] if w in d else w, words)


class Corpus(object):
    """
    A Corpus object helps instantiate and then holds a set of Documents and associated Contexts
    Default iterator is over (Document, Contexts) tuples
    """
<<<<<<< HEAD
    def __init__(self, doc_parser, sent_parser, max_docs=None):
=======
    def __init__(self, doc_parser, context_parser, max_docs=None):
>>>>>>> 0e9e11da

        # Parse documents
        print "Parsing documents..."
        self._docs_by_id = {}
        for i,doc in enumerate(doc_parser.parse()):
            if max_docs and i == max_docs:
                break
            self._docs_by_id[doc.id] = doc

<<<<<<< HEAD
        # Parse contexts
        print "Parsing contexts..."
        self._sentences_by_id     = {}
        self._sentences_by_doc_id = defaultdict(list)
        for context in sent_parser.parse_docs(self._docs_by_id.values()):
            self._sentences_by_id[context.id] = context
            self._sentences_by_doc_id[context.doc_id].append(context)
=======
        # Parse sentences
        print "Parsing contexts..."
        self._contexts_by_id     = {}
        self._contexts_by_doc_id = defaultdict(list)
        for sent in context_parser.parse_docs(self._docs_by_id.values()):
            self._contexts_by_id[sent.id] = sent
            self._contexts_by_doc_id[sent.doc_id].append(sent)
>>>>>>> 0e9e11da

    def __iter__(self):
        """Default iterator is over (document, sentence) tuples"""
        for doc in self.iter_docs():
            yield (doc, self.get_contexts_in(doc.id))

    def iter_docs(self):
        return self._docs_by_id.itervalues()

    def iter_contexts(self):
        return self._contexts_by_id.itervalues()

    def get_docs(self):
        return self._docs_by_id.values()

    def get_contexts(self):
        return self._contexts_by_id.values()

    def get_doc(self, id):
        return self._docs_by_id[id]

    def get_context(self, id):
        return self._contexts_by_id[id]

    def get_contexts_in(self, doc_id):
        return self._contexts_by_doc_id[doc_id]


class SentencesCorpus(Corpus):
    """
    A Corpus object that accepts method names with "sentence" instead of "context",
    for backward compatibility's sake.
    """

    def iter_sentences(self):
        return self._contexts_by_id.itervalues()

    def get_sentences(self):
        return self._contexts_by_id.values()

    def get_sentence(self, id):
        return self._contexts_by_id[id]

    def get_sentences_in(self, doc_id):
        return self._contexts_by_doc_id[doc_id]<|MERGE_RESOLUTION|>--- conflicted
+++ resolved
@@ -214,7 +214,6 @@
                 sents.append(sent)
         return sents
 
-<<<<<<< HEAD
 class HTMLParser(DocParser):
     """Simple parsing of raw HTML tables"""
 
@@ -265,8 +264,7 @@
                 tables.append(self.parse_table(table, table_id=table_id, doc_id=doc.id, doc_name=doc.file))
         return tables
 
-=======
->>>>>>> 0e9e11da
+
 def sort_X_on_Y(X, Y):
     return [x for (y,x) in sorted(zip(Y,X), key=lambda t : t[0])]
 
@@ -281,11 +279,8 @@
     A Corpus object helps instantiate and then holds a set of Documents and associated Contexts
     Default iterator is over (Document, Contexts) tuples
     """
-<<<<<<< HEAD
-    def __init__(self, doc_parser, sent_parser, max_docs=None):
-=======
+
     def __init__(self, doc_parser, context_parser, max_docs=None):
->>>>>>> 0e9e11da
 
         # Parse documents
         print "Parsing documents..."
@@ -295,15 +290,6 @@
                 break
             self._docs_by_id[doc.id] = doc
 
-<<<<<<< HEAD
-        # Parse contexts
-        print "Parsing contexts..."
-        self._sentences_by_id     = {}
-        self._sentences_by_doc_id = defaultdict(list)
-        for context in sent_parser.parse_docs(self._docs_by_id.values()):
-            self._sentences_by_id[context.id] = context
-            self._sentences_by_doc_id[context.doc_id].append(context)
-=======
         # Parse sentences
         print "Parsing contexts..."
         self._contexts_by_id     = {}
@@ -311,7 +297,6 @@
         for sent in context_parser.parse_docs(self._docs_by_id.values()):
             self._contexts_by_id[sent.id] = sent
             self._contexts_by_doc_id[sent.doc_id].append(sent)
->>>>>>> 0e9e11da
 
     def __iter__(self):
         """Default iterator is over (document, sentence) tuples"""
