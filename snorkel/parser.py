# -*- coding: utf-8 -*-

from .models import Corpus, Document, Sentence, Table, Cell, Phrase, construct_stable_id
from .utils import ProgressBar, sort_X_on_Y, split_html_attrs
from .visual import VisualLinker
import atexit
import warnings
from bs4 import BeautifulSoup, NavigableString, Tag
from collections import defaultdict
import glob
import json
import lxml.etree as et
import os
import re
import requests
import signal
import codecs
from subprocess import Popen
import sys
import copy


class CorpusParser:
    """Invokes a DocParser and runs the output through a SentenceParser to produce a Corpus."""
    def __init__(self, doc_parser, sent_parser, max_docs=None):
        self.doc_parser = doc_parser
        self.sent_parser = sent_parser
        self.max_docs = max_docs

    def parse_corpus(self, session, name):
        corpus = Corpus(name=name)
        if session is not None:
            session.add(corpus)
        if self.max_docs is not None:
            pb = ProgressBar(self.max_docs)
        for i, (doc, text) in enumerate(self.doc_parser.parse()):
            if self.max_docs is not None:
                pb.bar(i)
                if i == self.max_docs:
                    break
            corpus.append(doc)
            for _ in self.sent_parser.parse(doc, text):
                pass
        if self.max_docs is not None:
            pb.close()
        if session is not None:
            session.commit()
        # corpus.stats() # Note: corpus.stats breaks with OmniParser
        return corpus


class DocParser:
    """Parse a file or directory of files into a set of Document objects."""
    def __init__(self, path, encoding="utf-8"):
        self.path = path
        self.encoding = encoding

    def parse(self):
        """
        Parse a file or directory of files into a set of Document objects.

        - Input: A file or directory path.
        - Output: A set of Document objects, which at least have a _text_ attribute,
                  and possibly a dictionary of other attributes.
        """
        for fp in self._get_files():
            file_name = os.path.basename(fp)
            if self._can_read(file_name):
                for doc, text in self.parse_file(fp, file_name):
                    yield doc, text

    def get_stable_id(self, doc_id):
        return "%s::document:0:0" % doc_id

    def parse_file(self, fp, file_name):
        raise NotImplementedError()

    def _can_read(self, fpath):
        return True

    def _get_files(self):
        if os.path.isfile(self.path):
            fpaths = [self.path]
        elif os.path.isdir(self.path):
            fpaths = [os.path.join(self.path, f) for f in os.listdir(self.path)]
        else:
            fpaths = glob.glob(self.path)
        if len(fpaths) > 0:
            return fpaths
        else:
            raise IOError("File or directory not found: %s" % (self.path,))

class TSVDocParser(DocParser):
    """Simple parsing of TSV file with one (doc_name <tab> doc_text) per line"""
    def parse_file(self, fp, file_name):
        with codecs.open(fp, encoding=self.encoding) as tsv:
            for line in tsv:
                (doc_name, doc_text) = line.split('\t')
                stable_id=self.get_stable_id(doc_name)
                yield Document(name=doc_name, stable_id=stable_id, meta={'file_name' : file_name}), doc_text


class TextDocParser(DocParser):
    """Simple parsing of raw text files, assuming one document per file"""
    def parse_file(self, fp, file_name):
        with codecs.open(fp, encoding=self.encoding) as f:
            name      = re.sub(r'\..*$', '', os.path.basename(fp))
            stable_id = self.get_stable_id(name)
            yield Document(name=name, stable_id=stable_id, meta={'file_name' : file_name}), f.read()


class HTMLDocParser(DocParser):
    """Simple parsing of raw HTML files, assuming one document per file"""
    def parse_file(self, fp, file_name):
        with open(fp, 'rb') as f:
            html = BeautifulSoup(f, 'lxml')
            txt = filter(self._cleaner, html.findAll(text=True))
            txt = ' '.join(self._strip_special(s) for s in txt if s != '\n')
            name = re.sub(r'\..*$', '', os.path.basename(fp))
            stable_id = self.get_stable_id(name)
            yield Document(name=name, stable_id=stable_id, meta={'file_name' : file_name}), txt

    def _can_read(self, fpath):
        return fpath.endswith('.html')

    def _cleaner(self, s):
        if s.parent.name in ['style', 'script', '[document]', 'head', 'title']:
            return False
        elif re.match('<!--.*-->', unicode(s)):
            return False
        return True

    def _strip_special(self, s):
        return (''.join(c for c in s if ord(c) < 128)).encode('ascii','ignore')


class XMLMultiDocParser(DocParser):
    """
    Parse an XML file _which contains multiple documents_ into a set of Document objects.

    Use XPath queries to specify a _document_ object, and then for each document,
    a set of _text_ sections and an _id_.

    **Note: Include the full document XML etree in the attribs dict with keep_xml_tree=True**
    """
    def __init__(self, path, doc='.//document', text='./text/text()', id='./id/text()',
                    keep_xml_tree=False):
        DocParser.__init__(self, path)
        self.doc = doc
        self.text = text
        self.id = id
        self.keep_xml_tree = keep_xml_tree

    def parse_file(self, f, file_name):
        for i,doc in enumerate(et.parse(f).xpath(self.doc)):
            doc_id = str(doc.xpath(self.id)[0])
            text   = '\n'.join(filter(lambda t : t is not None, doc.xpath(self.text)))
            meta = {'file_name': str(file_name)}
            if self.keep_xml_tree:
                meta['root'] = et.tostring(doc)
            stable_id = self.get_stable_id(doc_id)
            yield Document(name=doc_id, stable_id=stable_id, meta=meta), text

    def _can_read(self, fpath):
        return fpath.endswith('.xml')


PTB = {'-RRB-': ')', '-LRB-': '(', '-RCB-': '}', '-LCB-': '{',
         '-RSB-': ']', '-LSB-': '['}

class CoreNLPHandler:
    def __init__(self, delim='', tok_whitespace=False):
        # http://stanfordnlp.github.io/CoreNLP/corenlp-server.html
        # Spawn a StanfordCoreNLPServer process that accepts parsing requests at an HTTP port.
        # Kill it when python exits.
        # This makes sure that we load the models only once.
        # In addition, it appears that StanfordCoreNLPServer loads only required models on demand.
        # So it doesn't load e.g. coref models and the total (on-demand) initialization takes only 7 sec.
        self.port = 12345
        self.tok_whitespace = tok_whitespace
        loc = os.path.join(os.environ['SNORKELHOME'], 'parser')
        cmd = ['java -Xmx4g -cp "%s/*" edu.stanford.nlp.pipeline.StanfordCoreNLPServer --port %d --timeout %d > /dev/null'
               % (loc, self.port, 600000)]
        self.server_pid = Popen(cmd, shell=True).pid
        atexit.register(self._kill_pserver)
        props = "\"tokenize.whitespace\": \"true\"," if self.tok_whitespace else ""
        props += "\"ssplit.htmlBoundariesToDiscard\": \"%s\"," % delim if delim else ""
        self.endpoint = 'http://127.0.0.1:%d/?properties={%s"annotators": "tokenize,ssplit,pos,lemma,depparse,ner", "outputFormat": "json"}' % (self.port, props)

        # Following enables retries to cope with CoreNLP server boot-up latency
        # See: http://stackoverflow.com/a/35504626
        from requests.packages.urllib3.util.retry import Retry
        from requests.adapters import HTTPAdapter
        self.requests_session = requests.Session()
        retries = Retry(total=None,
                        connect=20,
                        read=0,
                        backoff_factor=0.1,
                        status_forcelist=[ 500, 502, 503, 504 ])
        self.requests_session.mount('http://', HTTPAdapter(max_retries=retries))
    
    def _kill_pserver(self):
        if self.server_pid is not None:
            try:
                os.kill(self.server_pid, signal.SIGTERM)
            except:
                sys.stderr.write('Could not kill CoreNLP server. Might already got killt...\n')

    def parse(self, document, text):
        """Parse a raw document as a string into a list of sentences"""
        if len(text.strip()) == 0:
            return
        if isinstance(text, unicode):
            text = text.encode('utf-8', 'error')
        resp = self.requests_session.post(self.endpoint, data=text, allow_redirects=True)
        text = text.decode('utf-8')
        content = resp.content.strip()
        if content.startswith("Request is too long"):
            raise ValueError("File {} too long. Max character count is 100K.".format(document.name))
        if content.startswith("CoreNLP request timed out"):
            raise ValueError("CoreNLP request timed out on file {}.".format(document.name))
        try:
            blocks = json.loads(content, strict=False)['sentences']
        except:
            warnings.warn("CoreNLP skipped a malformed sentence.", RuntimeWarning)
            return
        position = 0
        diverged = False
        for block in blocks:
            parts = defaultdict(list)
            dep_order, dep_par, dep_lab = [], [], []
            for tok, deps in zip(block['tokens'], block['basic-dependencies']):
                parts['words'].append(tok['word'])
                parts['lemmas'].append(tok['lemma'])
                parts['pos_tags'].append(tok['pos'])
                parts['ner_tags'].append(tok['ner'])
                parts['char_offsets'].append(tok['characterOffsetBegin'])
                dep_par.append(deps['governor'])
                dep_lab.append(deps['dep'])
                dep_order.append(deps['dependent'])

            # make char_offsets relative to start of sentence
            abs_sent_offset = parts['char_offsets'][0]
            parts['char_offsets'] = [p - abs_sent_offset for p in parts['char_offsets']]
            parts['dep_parents'] = sort_X_on_Y(dep_par, dep_order)
            parts['dep_labels'] = sort_X_on_Y(dep_lab, dep_order)

            # NOTE: We have observed weird bugs where CoreNLP diverges from raw document text (see Issue #368)
            # In these cases we go with CoreNLP so as not to cause downstream issues but throw a warning
            doc_text = text[block['tokens'][0]['characterOffsetBegin'] : block['tokens'][-1]['characterOffsetEnd']]
            L = len(block['tokens'])
            parts['text'] = ''.join(t['originalText'] + t['after'] if i < L - 1 else t['originalText'] for i,t in enumerate(block['tokens']))
            if not diverged and doc_text != parts['text']:
                diverged = True
                #warnings.warn("CoreNLP parse has diverged from raw document text!")
            parts['position'] = position
            
            # replace PennTreeBank tags with original forms
            parts['words'] = [PTB[w] if w in PTB else w for w in parts['words']]
            parts['lemmas'] = [PTB[w.upper()] if w.upper() in PTB else w for w in parts['lemmas']]

            # Link the sentence to its parent document object
            parts['document'] = document

            # Assign the stable id as document's stable id plus absolute character offset
            abs_sent_offset_end = abs_sent_offset + parts['char_offsets'][-1] + len(parts['words'][-1])
            parts['stable_id'] = construct_stable_id(document, 'sentence', abs_sent_offset, abs_sent_offset_end)
            position += 1
            yield parts


class SentenceParser(object):
    def __init__(self, tok_whitespace=False):
        self.corenlp_handler = CoreNLPHandler(tok_whitespace=tok_whitespace)

    def parse(self, doc, text):
        """Parse a raw document as a string into a list of sentences"""
        for parts in self.corenlp_handler.parse(doc, text):
            yield Sentence(**parts)


class HTMLParser(DocParser):
    """Simple parsing of files into html documents"""
    def parse_file(self, fp, file_name):
        with codecs.open(fp, encoding=self.encoding) as f:
            soup = BeautifulSoup(f, 'lxml')
            for text in soup.find_all('html'):
                name = os.path.basename(fp)[:os.path.basename(fp).rfind('.')]
                stable_id = self.get_stable_id(name)
                yield Document(name=name, stable_id=stable_id, meta={'file_name' : file_name}), unicode(text)


class OmniParser(object):
    def __init__(self, pdf_path=None, session=None):
        self.delim = "<NC>" # NC = New Cell 
        self.corenlp_handler = CoreNLPHandler(delim=self.delim[1:-1])
        self.vizlink = VisualLinker(pdf_path, session) if (pdf_path and session) else None

    def parse(self, document, text):
        soup = BeautifulSoup(text, 'lxml')
        self.table_idx = -1
        self.phrase_idx = 0      
        for phrase in self.parse_tag(soup, document):
            yield phrase
        if self.vizlink:
            self.vizlink.session.commit()
            self.vizlink.visual_parse_and_link(document) 

    def parse_tag(self, tag, document, table=None, cell=None, anc_tags=[], anc_attrs=[]):
        if any(isinstance(child, NavigableString) and unicode(child)!=u'\n' for child in tag.contents):
            # TODO/NOTE: do '?' replacement for hardware only
            text = tag.get_text(' ').replace('?','%')
            tag.clear()
            tag.string = text
        for child in tag.contents:
            if isinstance(child, NavigableString):
                for parts in self.corenlp_handler.parse(document, unicode(child)):
                    parts['document'] = document
                    parts['table'] = table
                    parts['cell'] = cell
                    parts['phrase_id'] = self.phrase_idx
                    # for now, don't pay attention to rowspan/colspan
                    parts['row_start'] = self.row_num
                    parts['row_end'] = parts['row_start']
                    parts['col_start'] = self.col_num
                    parts['col_end'] = parts['col_start']
                    parts['html_tag'] = tag.name
                    parts['html_attrs'] = tag.attrs
                    parts['html_anc_tags'] = anc_tags
                    parts['html_anc_attrs'] = anc_attrs
                    parts['page']   = None
                    parts['top']    = [None] * len(parts['words'])
                    parts['left']   = [None] * len(parts['words'])
                    parts['bottom'] = [None] * len(parts['words'])
                    parts['right']  = [None] * len(parts['words'])
                    parts['stable_id'] = "%s::%s:%s:%s" % (document.name, 'phrase', self.phrase_idx, self.phrase_idx)
                    yield Phrase(**parts)
                    self.phrase_idx += 1
            else: # isinstance(child, Tag) = True
                # TODO: find replacement for this check to reset table to None
                if "table" not in [parent.name for parent in child.parents]:
                    table = None
                    cell = None
                    self.row_num = None
                    self.col_num = None
                if child.name == "table":
                    self.table_idx += 1
                    self.row_num = -1
                    self.cell_idx = -1
                    stable_id = "%s::%s:%s:%s" % (document.name, 'table', self.table_idx, self.table_idx)
                    table = Table(document=document, stable_id=stable_id, position=self.table_idx, text=unicode(child))
                elif child.name == "tr":
                    self.row_num += 1
                    self.col_num = -1
                elif child.name in ["td","th"]:
                    self.cell_idx += 1
                    self.col_num += 1
                    parts = defaultdict(list)
                    parts['document'] = document
                    parts['table'] = table
<<<<<<< HEAD
                    parts['row'] = row
                    parts['col'] = col
                    parts['row_num'] = row.position
                    parts['col_num'] = col.position
=======
                    parts['position'] = self.cell_idx
                    parts['row_start'] = self.row_num
                    parts['row_end'] = parts['row_start']
                    parts['col_start'] = self.col_num
                    parts['col_end'] = parts['col_start']
>>>>>>> 9c04b0ba
                    parts['text'] = unicode(child)
                    parts['html_tag'] = child.name
                    parts['html_attrs'] = None #split_html_attrs(child.attrs.items())
                    parts['html_anc_tags'] = anc_tags 
                    parts['html_anc_attrs'] = None #anc_attrs
                    parts['stable_id'] = "%s::%s:%s:%s" % (document.name, 'cell', table.position, self.cell_idx)
                    cell = Cell(**parts)
                # NOTE: recent addition; does this mess up counts?
                elif child.name == "style":
                    continue
                # FIXME: making so many copies is hacky and wasteful; use a stack?
                temp_anc_tags = copy.deepcopy(anc_tags)
                temp_anc_tags.append(child.name)
                temp_anc_attrs = None #copy.deepcopy(anc_attrs)
                # temp_anc_attrs.extend(split_html_attrs(child.attrs.items()))
                for phrase in self.parse_tag(child, document, table, cell, temp_anc_tags, temp_anc_attrs):
                    yield phrase<|MERGE_RESOLUTION|>--- conflicted
+++ resolved
@@ -358,18 +358,11 @@
                     parts = defaultdict(list)
                     parts['document'] = document
                     parts['table'] = table
-<<<<<<< HEAD
-                    parts['row'] = row
-                    parts['col'] = col
-                    parts['row_num'] = row.position
-                    parts['col_num'] = col.position
-=======
                     parts['position'] = self.cell_idx
                     parts['row_start'] = self.row_num
                     parts['row_end'] = parts['row_start']
                     parts['col_start'] = self.col_num
                     parts['col_end'] = parts['col_start']
->>>>>>> 9c04b0ba
                     parts['text'] = unicode(child)
                     parts['html_tag'] = child.name
                     parts['html_attrs'] = None #split_html_attrs(child.attrs.items())
