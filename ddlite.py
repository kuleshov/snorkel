--- conflicted
+++ resolved
@@ -510,11 +510,7 @@
   def _plot_coverage(self, cov):
     cov_ct = [np.sum(x > 0) for x in cov]
     tot_cov = float(np.sum((cov[0] + cov[1]) > 0)) / self.num_candidates()
-<<<<<<< HEAD
-    idx, bar_width = np.array([1, -1]), 0.5
-=======
     idx, bar_width = np.array([1, -1]), 1
->>>>>>> 961485c1
     plt.bar(idx, cov_ct, bar_width, color='b')
     plt.xlim((-1.5, 2.5))
     plt.xlabel("Label type")
@@ -625,11 +621,7 @@
                           boolean array of length num_candidates()")
 
   def learn_weights(self, nSteps=1000, sample=False, nSamples=100, mu=1e-9,
-<<<<<<< HEAD
-                    use_sparse = True, verbose=False, holdout=None):
-=======
                     use_sparse = True, verbose=False, log=True):
->>>>>>> 961485c1
     """
     Uses the N x R matrix of LFs and the N x F matrix of features
     Stacks them, giving the LFs a +1 prior (i.e. init value)
@@ -638,7 +630,6 @@
     """
     N, R, F = self.num_candidates(), self.num_LFs(), self.num_feats()
     self.X = sparse.hstack([self.LFs, self.feats], format='csr')
-    # TODO holdout fraction
     if not use_sparse:
       self.X = np.asarray(self.X.todense())
     w0 = np.concatenate([np.ones(R), np.zeros(F)])
